--- conflicted
+++ resolved
@@ -606,23 +606,12 @@
 
         sock = self.startup(spawn_target, target_loader)
 
-<<<<<<< HEAD
-        try:
-            for _ in watchfiles.watch(
-                *self.reload_paths,
-                watch_filter=reload_filter,
-                stop_event=self.main_loop_interrupt,
-            ):
-                logger.info('Changes detected, reloading workers..')
-                self._stop_workers()
-                self._spawn_workers(sock, spawn_target, target_loader)
-        except StopIteration:
-            pass
-=======
         serve_loop = True
         while serve_loop:
             try:
-                for changes in watchfiles.watch(reload_path, stop_event=self.main_loop_interrupt):
+                for changes in watchfiles.watch(
+                    *self.reload_paths, watch_filter=reload_filter, stop_event=self.main_loop_interrupt
+                ):
                     logger.info('Changes detected, reloading workers..')
                     for change, file in changes:
                         logger.info(f'{change.raw_str().capitalize()}: {file}')
@@ -635,7 +624,6 @@
                 self._reload(sock, spawn_target, target_loader)
             else:
                 serve_loop = False
->>>>>>> 88811b31
 
         self.shutdown()
 
