import json
<<<<<<< HEAD
import pathlib
from enum import Enum
from typing import Any, Callable, Optional, Type, TypeVar, Union
=======
from pathlib import Path
from typing import List, Optional
>>>>>>> 69d3ec7b

import click

from .constants import HTTPModes, Interfaces, Loops, ThreadModes
from .errors import FatalError
from .http import HTTP1Settings, HTTP2Settings
from .log import LogLevels
from .server import Granian


<<<<<<< HEAD
_AnyCallable = Callable[..., Any]
FC = TypeVar('FC', bound=Union[_AnyCallable, click.Command])


class EnumType(click.Choice):
    def __init__(self, enum: Enum, case_sensitive=False) -> None:
        self.__enum = enum
        super().__init__(choices=[item.value for item in enum], case_sensitive=case_sensitive)

    def convert(self, value: Any, param: Optional[click.Parameter], ctx: Optional[click.Context]) -> Enum:
        if value is None or isinstance(value, Enum):
            return value

        converted_str = super().convert(value, param, ctx)
        return self.__enum(converted_str)


def _pretty_print_default(value: Optional[bool]) -> Optional[str]:
    if isinstance(value, bool):
        return 'enabled' if value else 'disabled'
    if isinstance(value, Enum):
        return value.value
    return value


def option(*param_decls: str, cls: Optional[Type[click.Option]] = None, **attrs: Any) -> Callable[[FC], FC]:
    attrs['show_envvar'] = True
    if 'default' in attrs:
        attrs['show_default'] = _pretty_print_default(attrs['default'])
    return click.option(*param_decls, cls=cls, **attrs)


@click.command(
    context_settings={'show_default': True},
    help='APP  Application target to serve.  [required]',
)
@click.argument('app', required=True)
@option(
    '--host',
    default='127.0.0.1',
    help='Host address to bind to',
)
@option('--port', type=int, default=8000, help='Port to bind to.')
@option(
    '--interface',
    type=EnumType(Interfaces),
    default=Interfaces.RSGI,
    help='Application interface type',
)
@option('--http', type=EnumType(HTTPModes), default=HTTPModes.auto, help='HTTP version')
@option('--ws/--no-ws', 'websockets', default=True, help='Enable websockets handling')
@option('--workers', type=click.IntRange(1), default=1, help='Number of worker processes')
@option('--threads', type=click.IntRange(1), default=1, help='Number of threads (per worker)')
@option(
    '--blocking-threads',
    type=click.IntRange(1),
    help='Number of blocking threads (per worker)',
)
@option(
    '--threading-mode',
    type=EnumType(ThreadModes),
    default=ThreadModes.workers,
    help='Threading mode to use',
)
@option('--loop', type=EnumType(Loops), default=Loops.auto, help='Event loop implementation')
@option('--opt/--no-opt', 'loop_opt', default=False, help='Enable loop optimizations')
@option(
    '--backlog',
    type=click.IntRange(128),
    default=1024,
    help='Maximum number of connections to hold in backlog (globally)',
)
@option(
    '--backpressure',
    type=click.IntRange(1),
    show_default='backlog/workers',
    help='Maximum number of requests to process concurrently (per worker)',
)
@option(
    '--http1-buffer-size',
    type=click.IntRange(8192),
    default=HTTP1Settings.max_buffer_size,
    help='Set the maximum buffer size for HTTP/1 connections',
)
@option(
    '--http1-keep-alive/--no-http1-keep-alive',
    default=HTTP1Settings.keep_alive,
    help='Enables or disables HTTP/1 keep-alive',
)
@option(
    '--http1-pipeline-flush/--no-http1-pipeline-flush',
    default=HTTP1Settings.pipeline_flush,
    help='Aggregates HTTP/1 flushes to better support pipelined responses (experimental)',
)
@option(
    '--http2-adaptive-window/--no-http2-adaptive-window',
    default=HTTP2Settings.adaptive_window,
    help='Sets whether to use an adaptive flow control for HTTP2',
)
@option(
    '--http2-initial-connection-window-size',
    type=int,
    default=HTTP2Settings.initial_connection_window_size,
    help='Sets the max connection-level flow control for HTTP2',
)
@option(
    '--http2-initial-stream-window-size',
    type=int,
    default=HTTP2Settings.initial_stream_window_size,
    help='Sets the `SETTINGS_INITIAL_WINDOW_SIZE` option for HTTP2 stream-level flow control',
)
@option(
    '--http2-keep-alive-interval',
    type=int,
    default=HTTP2Settings.keep_alive_interval,
    help='Sets an interval for HTTP2 Ping frames should be sent to keep a connection alive',
)
@option(
    '--http2-keep-alive-timeout',
    type=int,
    default=HTTP2Settings.keep_alive_timeout,
    help='Sets a timeout for receiving an acknowledgement of the HTTP2 keep-alive ping',
)
@option(
    '--http2-max-concurrent-streams',
    type=int,
    default=HTTP2Settings.max_concurrent_streams,
    help='Sets the SETTINGS_MAX_CONCURRENT_STREAMS option for HTTP2 connections',
)
@option(
    '--http2-max-frame-size',
    type=int,
    default=HTTP2Settings.max_frame_size,
    help='Sets the maximum frame size to use for HTTP2',
)
@option(
    '--http2-max-headers-size',
    type=int,
    default=HTTP2Settings.max_headers_size,
    help='Sets the max size of received header frames',
)
@option(
    '--http2-max-send-buffer-size',
    type=int,
    default=HTTP2Settings.max_send_buffer_size,
    help='Set the maximum write buffer size for each HTTP/2 stream',
)
@option('--log/--no-log', 'log_enabled', default=True, help='Enable logging')
@option('--log-level', type=EnumType(LogLevels), default=LogLevels.info, help='Log level')
@option(
    '--log-config',
    type=click.Path(exists=True, file_okay=True, dir_okay=False, readable=True, path_type=pathlib.Path),
    help='Logging configuration file (json)',
)
@option('--access-log/--no-access-log', 'log_access_enabled', default=False, help='Enable access log')
@option('--access-log-fmt', 'log_access_fmt', help='Access log format')
@option(
    '--ssl-keyfile',
    type=click.Path(exists=True, file_okay=True, dir_okay=False, readable=True, path_type=pathlib.Path),
    help='SSL key file',
)
@option(
    '--ssl-certificate',
    type=click.Path(exists=True, file_okay=True, dir_okay=False, readable=True, path_type=pathlib.Path),
    help='SSL certificate file',
)
@option('--url-path-prefix', help='URL path prefix the app is mounted on')
@option(
    '--respawn-failed-workers/--no-respawn-failed-workers',
    default=False,
    help='Enable workers respawn on unexpected exit',
)
@option(
    '--respawn-interval',
    default=3.5,
    help='The number of seconds to sleep between workers respawn',
)
@option(
    '--reload/--no-reload',
    default=False,
    help="Enable auto reload on application's files changes (requires granian[reload] extra)",
)
@option(
    '--process-name',
    help='Set a custom name for processes (requires granian[pname] extra)',
)
@option(
    '--pid-file',
    type=click.Path(exists=False, file_okay=True, dir_okay=False, writable=True, path_type=pathlib.Path),
    help='A path to write the PID file to',
)
@click.version_option(message='%(prog)s %(version)s')
def cli(
    app: str,
    host: str,
    port: int,
    interface: Interfaces,
    http: HTTPModes,
    websockets: bool,
    workers: int,
    threads: int,
    blocking_threads: Optional[int],
    threading_mode: ThreadModes,
    loop: Loops,
    loop_opt: bool,
    backlog: int,
    backpressure: Optional[int],
    http1_buffer_size: int,
    http1_keep_alive: bool,
    http1_pipeline_flush: bool,
    http2_adaptive_window: bool,
    http2_initial_connection_window_size: int,
    http2_initial_stream_window_size: int,
    http2_keep_alive_interval: Optional[int],
    http2_keep_alive_timeout: int,
    http2_max_concurrent_streams: int,
    http2_max_frame_size: int,
    http2_max_headers_size: int,
    http2_max_send_buffer_size: int,
    log_enabled: bool,
    log_access_enabled: bool,
    log_access_fmt: Optional[str],
    log_level: LogLevels,
    log_config: Optional[pathlib.Path],
    ssl_keyfile: Optional[pathlib.Path],
    ssl_certificate: Optional[pathlib.Path],
    url_path_prefix: Optional[str],
    respawn_failed_workers: bool,
    respawn_interval: float,
    reload: bool,
    process_name: Optional[str],
    pid_file: Optional[pathlib.Path],
) -> None:
=======
cli = typer.Typer(name='granian', context_settings={'auto_envvar_prefix': 'GRANIAN', 'ignore_unknown_options': True})


def version_callback(value: bool):
    if value:
        typer.echo(f'{cli.info.name} {__version__}')
        raise typer.Exit()


@cli.command()
def main(
    app: str = typer.Argument(..., help='Application target to serve'),
    host: str = typer.Option('127.0.0.1', help='Host address to bind to'),
    port: int = typer.Option(8000, help='Port to bind to.'),
    interface: Interfaces = typer.Option(Interfaces.RSGI.value, help='Application interface type'),
    http: HTTPModes = typer.Option(HTTPModes.auto.value, help='HTTP version'),
    websockets: bool = typer.Option(True, '--ws/--no-ws', help='Enable websockets handling', show_default='enabled'),
    workers: int = typer.Option(1, min=1, help='Number of worker processes'),
    threads: int = typer.Option(1, min=1, help='Number of threads'),
    blocking_threads: int = typer.Option(1, min=1, help='Number of blocking threads'),
    threading_mode: ThreadModes = typer.Option(ThreadModes.workers.value, help='Threading mode to use'),
    loop: Loops = typer.Option(Loops.auto.value, help='Event loop implementation'),
    loop_opt: bool = typer.Option(False, '--opt/--no-opt', help='Enable loop optimizations', show_default='disabled'),
    backlog: int = typer.Option(1024, min=128, help='Maximum number of connections to hold in backlog'),
    http1_buffer_size: int = typer.Option(
        HTTP1Settings.max_buffer_size, min=8192, help='Set the maximum buffer size for HTTP/1 connections'
    ),
    http1_keep_alive: bool = typer.Option(
        HTTP1Settings.keep_alive,
        '--http1-keep-alive/--no-http1-keep-alive',
        show_default='enabled',
        help='Enables or disables HTTP/1 keep-alive',
    ),
    http1_pipeline_flush: bool = typer.Option(
        HTTP1Settings.pipeline_flush,
        '--http1-pipeline-flush/--no-http1-pipeline-flush',
        show_default='disabled',
        help='Aggregates HTTP/1 flushes to better support pipelined responses (experimental)',
    ),
    http2_adaptive_window: bool = typer.Option(
        HTTP2Settings.adaptive_window,
        '--http2-adaptive-window/--no-http2-adaptive-window',
        show_default='disabled',
        help='Sets whether to use an adaptive flow control for HTTP2',
    ),
    http2_initial_connection_window_size: int = typer.Option(
        HTTP2Settings.initial_connection_window_size, help='Sets the max connection-level flow control for HTTP2'
    ),
    http2_initial_stream_window_size: int = typer.Option(
        HTTP2Settings.initial_stream_window_size,
        help='Sets the `SETTINGS_INITIAL_WINDOW_SIZE` option for HTTP2 stream-level flow control',
    ),
    http2_keep_alive_interval: Optional[int] = typer.Option(
        HTTP2Settings.keep_alive_interval,
        help='Sets an interval for HTTP2 Ping frames should be sent to keep a connection alive',
        show_default='disabled',
    ),
    http2_keep_alive_timeout: int = typer.Option(
        HTTP2Settings.keep_alive_timeout,
        help='Sets a timeout for receiving an acknowledgement of the HTTP2 keep-alive ping',
    ),
    http2_max_concurrent_streams: int = typer.Option(
        HTTP2Settings.max_concurrent_streams,
        help='Sets the SETTINGS_MAX_CONCURRENT_STREAMS option for HTTP2 connections',
    ),
    http2_max_frame_size: int = typer.Option(
        HTTP2Settings.max_frame_size, help='Sets the maximum frame size to use for HTTP2'
    ),
    http2_max_headers_size: int = typer.Option(
        HTTP2Settings.max_headers_size, help='Sets the max size of received header frames'
    ),
    http2_max_send_buffer_size: int = typer.Option(
        HTTP2Settings.max_send_buffer_size, help='Set the maximum write buffer size for each HTTP/2 stream'
    ),
    log_enabled: bool = typer.Option(True, '--log/--no-log', help='Enable logging', show_default='enabled'),
    log_level: LogLevels = typer.Option(LogLevels.info.value, help='Log level', case_sensitive=False),
    log_config: Optional[Path] = typer.Option(
        None, help='Logging configuration file (json)', exists=True, file_okay=True, dir_okay=False, readable=True
    ),
    ssl_keyfile: Optional[Path] = typer.Option(
        None, help='SSL key file', exists=True, file_okay=True, dir_okay=False, readable=True
    ),
    ssl_certificate: Optional[Path] = typer.Option(
        None, help='SSL certificate file', exists=True, file_okay=True, dir_okay=False, readable=True
    ),
    url_path_prefix: Optional[str] = typer.Option(None, help='URL path prefix the app is mounted on'),
    respawn_failed_workers: bool = typer.Option(
        False,
        '--respawn-failed-workers/--no-respawn-failed-workers',
        help='Enable workers respawn on unexpected exit',
        show_default='disabled',
    ),
    reload: bool = typer.Option(
        False,
        '--reload/--no-reload',
        help="Enable auto reload on application's files changes (requires granian[reload] extra)",
        show_default='disabled',
    ),
    reload_paths: List[str] = typer.Option(
        [Path.cwd()],
        '--reload-paths',
        help='WatchFile paths to watch for changes (requires granian[reload] extra)',
    ),
    reload_ignore_paths: List[str] = typer.Option(
        [],
        '--reload-ignore-paths',
        help='WatchFile paths to ignore changes for (requires granian[reload] extra)',
    ),
    reload_ignore_dirs: List[str] = typer.Option(
        [],
        '--reload-ignore-dirs',
        help=(
            'WatchFile directories to ignore changes for (requires granian[reload] extra). '
            'Replaces  the default list of directories to ignore in '
            'watchfiles.filters.DefaultFilter.'
        ),
    ),
    reload_ignore_entity_patterns: List[str] = typer.Option(
        [],
        '--reload-ignore-entity-patterns',
        help=(
            'WatchFile entity patterns to ignore changes for (requires granian[reload] extra). '
            'Replaces the default list of patterns to ignore in watchfiles.filters.DefaultFilter.'
        ),
    ),
    process_name: Optional[str] = typer.Option(
        None,
        help='Set a custom name for processes (requires granian[pname] extra)',
    ),
    _: Optional[bool] = typer.Option(
        None,
        '--version',
        callback=version_callback,
        is_eager=True,
        help='Shows the version and exit',
        allow_from_autoenv=False,
    ),
):
>>>>>>> 69d3ec7b
    log_dictconfig = None
    if log_config:
        with log_config.open() as log_config_file:
            try:
                log_dictconfig = json.loads(log_config_file.read())
            except Exception:
                print('Unable to parse provided logging config.')
                raise click.exceptions.Exit(1)

    server = Granian(
        app,
        address=host,
        port=port,
        interface=interface,
        workers=workers,
        threads=threads,
        blocking_threads=blocking_threads,
        threading_mode=threading_mode,
        loop=loop,
        loop_opt=loop_opt,
        http=http,
        websockets=websockets,
        backlog=backlog,
        backpressure=backpressure,
        http1_settings=HTTP1Settings(
            keep_alive=http1_keep_alive, max_buffer_size=http1_buffer_size, pipeline_flush=http1_pipeline_flush
        ),
        http2_settings=HTTP2Settings(
            adaptive_window=http2_adaptive_window,
            initial_connection_window_size=http2_initial_connection_window_size,
            initial_stream_window_size=http2_initial_stream_window_size,
            keep_alive_interval=http2_keep_alive_interval,
            keep_alive_timeout=http2_keep_alive_timeout,
            max_concurrent_streams=http2_max_concurrent_streams,
            max_frame_size=http2_max_frame_size,
            max_headers_size=http2_max_headers_size,
            max_send_buffer_size=http2_max_send_buffer_size,
        ),
        log_enabled=log_enabled,
        log_level=log_level,
        log_dictconfig=log_dictconfig,
        log_access=log_access_enabled,
        log_access_format=log_access_fmt,
        ssl_cert=ssl_certificate,
        ssl_key=ssl_keyfile,
        url_path_prefix=url_path_prefix,
        respawn_failed_workers=respawn_failed_workers,
        respawn_interval=respawn_interval,
        reload=reload,
        reload_paths=reload_paths,
        reload_ignore_paths=reload_ignore_paths,
        reload_ignore_dirs=reload_ignore_dirs,
        reload_ignore_entity_patterns=reload_ignore_entity_patterns,
        process_name=process_name,
        pid_file=pid_file,
    )

    try:
        server.serve()
    except FatalError:
        raise click.exceptions.Exit(1)


def entrypoint():
    cli(auto_envvar_prefix='GRANIAN')<|MERGE_RESOLUTION|>--- conflicted
+++ resolved
@@ -1,12 +1,7 @@
 import json
-<<<<<<< HEAD
 import pathlib
 from enum import Enum
-from typing import Any, Callable, Optional, Type, TypeVar, Union
-=======
-from pathlib import Path
-from typing import List, Optional
->>>>>>> 69d3ec7b
+from typing import Any, Callable, List, Optional, Type, TypeVar, Union
 
 import click
 
@@ -17,7 +12,6 @@
 from .server import Granian
 
 
-<<<<<<< HEAD
 _AnyCallable = Callable[..., Any]
 FC = TypeVar('FC', bound=Union[_AnyCallable, click.Command])
 
@@ -199,6 +193,33 @@
     '--reload/--no-reload',
     default=False,
     help="Enable auto reload on application's files changes (requires granian[reload] extra)",
+)
+@option(
+    '--reload-paths',
+    default=pathlib.Path.cwd(),
+    help='WatchFile paths to watch for changes (requires granian[reload] extra)',
+)
+@option(
+    '--reload-ignore-paths',
+    default=[],
+    help='WatchFile paths to ignore changes for (requires granian[reload] extra)',
+)
+@option(
+    '--reload-ignore-dirs',
+    default=[],
+    help=(
+        'WatchFile directories to ignore changes for (requires granian[reload] extra). '
+        'Replaces  the default list of directories to ignore in '
+        'watchfiles.filters.DefaultFilter.'
+    ),
+)
+@option(
+    '--reload-ignore-entity-patterns',
+    default=[],
+    help=(
+        'WatchFile entity patterns to ignore changes for (requires granian[reload] extra). '
+        'Replaces the default list of patterns to ignore in watchfiles.filters.DefaultFilter.'
+    ),
 )
 @option(
     '--process-name',
@@ -248,149 +269,13 @@
     respawn_failed_workers: bool,
     respawn_interval: float,
     reload: bool,
+    reload_paths: List[str],
+    reload_ignore_paths: List[str],
+    reload_ignore_dirs: List[str],
+    reload_ignore_entity_patterns: List[str],
     process_name: Optional[str],
     pid_file: Optional[pathlib.Path],
 ) -> None:
-=======
-cli = typer.Typer(name='granian', context_settings={'auto_envvar_prefix': 'GRANIAN', 'ignore_unknown_options': True})
-
-
-def version_callback(value: bool):
-    if value:
-        typer.echo(f'{cli.info.name} {__version__}')
-        raise typer.Exit()
-
-
-@cli.command()
-def main(
-    app: str = typer.Argument(..., help='Application target to serve'),
-    host: str = typer.Option('127.0.0.1', help='Host address to bind to'),
-    port: int = typer.Option(8000, help='Port to bind to.'),
-    interface: Interfaces = typer.Option(Interfaces.RSGI.value, help='Application interface type'),
-    http: HTTPModes = typer.Option(HTTPModes.auto.value, help='HTTP version'),
-    websockets: bool = typer.Option(True, '--ws/--no-ws', help='Enable websockets handling', show_default='enabled'),
-    workers: int = typer.Option(1, min=1, help='Number of worker processes'),
-    threads: int = typer.Option(1, min=1, help='Number of threads'),
-    blocking_threads: int = typer.Option(1, min=1, help='Number of blocking threads'),
-    threading_mode: ThreadModes = typer.Option(ThreadModes.workers.value, help='Threading mode to use'),
-    loop: Loops = typer.Option(Loops.auto.value, help='Event loop implementation'),
-    loop_opt: bool = typer.Option(False, '--opt/--no-opt', help='Enable loop optimizations', show_default='disabled'),
-    backlog: int = typer.Option(1024, min=128, help='Maximum number of connections to hold in backlog'),
-    http1_buffer_size: int = typer.Option(
-        HTTP1Settings.max_buffer_size, min=8192, help='Set the maximum buffer size for HTTP/1 connections'
-    ),
-    http1_keep_alive: bool = typer.Option(
-        HTTP1Settings.keep_alive,
-        '--http1-keep-alive/--no-http1-keep-alive',
-        show_default='enabled',
-        help='Enables or disables HTTP/1 keep-alive',
-    ),
-    http1_pipeline_flush: bool = typer.Option(
-        HTTP1Settings.pipeline_flush,
-        '--http1-pipeline-flush/--no-http1-pipeline-flush',
-        show_default='disabled',
-        help='Aggregates HTTP/1 flushes to better support pipelined responses (experimental)',
-    ),
-    http2_adaptive_window: bool = typer.Option(
-        HTTP2Settings.adaptive_window,
-        '--http2-adaptive-window/--no-http2-adaptive-window',
-        show_default='disabled',
-        help='Sets whether to use an adaptive flow control for HTTP2',
-    ),
-    http2_initial_connection_window_size: int = typer.Option(
-        HTTP2Settings.initial_connection_window_size, help='Sets the max connection-level flow control for HTTP2'
-    ),
-    http2_initial_stream_window_size: int = typer.Option(
-        HTTP2Settings.initial_stream_window_size,
-        help='Sets the `SETTINGS_INITIAL_WINDOW_SIZE` option for HTTP2 stream-level flow control',
-    ),
-    http2_keep_alive_interval: Optional[int] = typer.Option(
-        HTTP2Settings.keep_alive_interval,
-        help='Sets an interval for HTTP2 Ping frames should be sent to keep a connection alive',
-        show_default='disabled',
-    ),
-    http2_keep_alive_timeout: int = typer.Option(
-        HTTP2Settings.keep_alive_timeout,
-        help='Sets a timeout for receiving an acknowledgement of the HTTP2 keep-alive ping',
-    ),
-    http2_max_concurrent_streams: int = typer.Option(
-        HTTP2Settings.max_concurrent_streams,
-        help='Sets the SETTINGS_MAX_CONCURRENT_STREAMS option for HTTP2 connections',
-    ),
-    http2_max_frame_size: int = typer.Option(
-        HTTP2Settings.max_frame_size, help='Sets the maximum frame size to use for HTTP2'
-    ),
-    http2_max_headers_size: int = typer.Option(
-        HTTP2Settings.max_headers_size, help='Sets the max size of received header frames'
-    ),
-    http2_max_send_buffer_size: int = typer.Option(
-        HTTP2Settings.max_send_buffer_size, help='Set the maximum write buffer size for each HTTP/2 stream'
-    ),
-    log_enabled: bool = typer.Option(True, '--log/--no-log', help='Enable logging', show_default='enabled'),
-    log_level: LogLevels = typer.Option(LogLevels.info.value, help='Log level', case_sensitive=False),
-    log_config: Optional[Path] = typer.Option(
-        None, help='Logging configuration file (json)', exists=True, file_okay=True, dir_okay=False, readable=True
-    ),
-    ssl_keyfile: Optional[Path] = typer.Option(
-        None, help='SSL key file', exists=True, file_okay=True, dir_okay=False, readable=True
-    ),
-    ssl_certificate: Optional[Path] = typer.Option(
-        None, help='SSL certificate file', exists=True, file_okay=True, dir_okay=False, readable=True
-    ),
-    url_path_prefix: Optional[str] = typer.Option(None, help='URL path prefix the app is mounted on'),
-    respawn_failed_workers: bool = typer.Option(
-        False,
-        '--respawn-failed-workers/--no-respawn-failed-workers',
-        help='Enable workers respawn on unexpected exit',
-        show_default='disabled',
-    ),
-    reload: bool = typer.Option(
-        False,
-        '--reload/--no-reload',
-        help="Enable auto reload on application's files changes (requires granian[reload] extra)",
-        show_default='disabled',
-    ),
-    reload_paths: List[str] = typer.Option(
-        [Path.cwd()],
-        '--reload-paths',
-        help='WatchFile paths to watch for changes (requires granian[reload] extra)',
-    ),
-    reload_ignore_paths: List[str] = typer.Option(
-        [],
-        '--reload-ignore-paths',
-        help='WatchFile paths to ignore changes for (requires granian[reload] extra)',
-    ),
-    reload_ignore_dirs: List[str] = typer.Option(
-        [],
-        '--reload-ignore-dirs',
-        help=(
-            'WatchFile directories to ignore changes for (requires granian[reload] extra). '
-            'Replaces  the default list of directories to ignore in '
-            'watchfiles.filters.DefaultFilter.'
-        ),
-    ),
-    reload_ignore_entity_patterns: List[str] = typer.Option(
-        [],
-        '--reload-ignore-entity-patterns',
-        help=(
-            'WatchFile entity patterns to ignore changes for (requires granian[reload] extra). '
-            'Replaces the default list of patterns to ignore in watchfiles.filters.DefaultFilter.'
-        ),
-    ),
-    process_name: Optional[str] = typer.Option(
-        None,
-        help='Set a custom name for processes (requires granian[pname] extra)',
-    ),
-    _: Optional[bool] = typer.Option(
-        None,
-        '--version',
-        callback=version_callback,
-        is_eager=True,
-        help='Shows the version and exit',
-        allow_from_autoenv=False,
-    ),
-):
->>>>>>> 69d3ec7b
     log_dictconfig = None
     if log_config:
         with log_config.open() as log_config_file:
